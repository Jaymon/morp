# -*- coding: utf-8 -*-
from __future__ import unicode_literals, division, print_function, absolute_import
import logging
import sys
from contextlib import contextmanager
import base64
import datetime
import json

from cryptography.fernet import Fernet
import dsnparse

from ..compat import *
from ..config import DsnConnection
from ..exception import InterfaceError


logger = logging.getLogger(__name__)


interfaces = {}
"""holds all configured interfaces"""


def get_interfaces():
    global interfaces
    if not interfaces:
        configure_environ()
    return interfaces


def get_interface(connection_name=""):
    """get the configured interface that corresponds to connection_name"""
    global interfaces
    if not interfaces:
        configure_environ()
    return interfaces[connection_name]


def set_interface(interface, connection_name=""):
    """bind an .interface.Interface() instance to connection_name"""
    global interfaces
    interfaces[connection_name] = interface


def find_environ(dsn_env_name='MORP_DSN', connection_class=DsnConnection):
    """Returns Connection instances found in the environment

<<<<<<< HEAD
    configure interfaces based on environment variables
=======
    An instance of this class exposes these properties:
        .fields -- contain what will be passed to the backend interface, but also 
        ._count -- how many times this message has been received from the backend interface
        ._created -- when this message was first sent
    """
    @property
    def _id(self):
        raise NotImplementedError()

    @property
    def body(self):
        """Return the body of the current internal fields"""
        d = self.depart()
        return self._encode(d)

    @body.setter
    def body(self, b):
        """this will take a body and convert it to fields"""
        d = self._decode(b)
        self.update(fields=d)

    def __init__(self, name, interface, raw):
        """
        interface -- Interface -- the specific interface to send/receive messages
        raw -- mixed -- the raw message the interface returned
        """
        self.name = name
        self.fields = {} # the original fields you passed to the Interface send method
        self.interface = interface
        self.raw = raw
        self.update()

    def send(self):
        return self.interface.send(self.name, self)

    def ack(self):
        return self.interface.ack(self.name, self)

    def depart(self):
        """whatever is returned from this method is serialized and placed in the body
        of the message that is actually sent through the interface. This can return
        anything since it is serialized but you will probably need to mess with 
        populate() also since the default implementations expect dicts.

        return -- mixed -- anything you want to send in the message in the form you
            want to send it
        """
        return {
            "fields": self.fields,
            "_count": self._count + 1,
            "_created": self._created if self._created else datetime.datetime.utcnow()
        }

    def populate(self, fields):
        """when a message is read from the interface, the unserialized "fields" of
        the returned body will pass through this message.

        fields -- mixed -- the body, unserialized, read from the backend interface
        """
        if not fields: fields = {}
        self.fields = fields.get("fields", fields)
        self._count = fields.get("_count", 0)
        self._created = fields.get("_created", None)

    def update(self, fields=None, body=""):
        """this is the public wrapper around populate(), usually, when you want to 
        customize functionality you would override populate() and depart() and leave
        this method alone"""
        # we call this regardless to set defaults
        self.populate(fields)

        if body:
            # this will override any fields (and defaults) that were set in populate
            self.body = body

    def _encode(self, fields):
        """prepare a message to be sent over the backend

        fields -- dict -- the fields to be converted to a string
        return -- string -- the message all ready to be sent
        """
        ret = pickle.dumps(fields, pickle.HIGHEST_PROTOCOL)
        key = self.interface.connection_config.key
        if key:
            logger.debug("Encrypting fields")
            f = Fernet(key)
            ret = String(f.encrypt(ByteString(ret)))

        else:
            ret = String(base64.b64encode(ret))

        return ret

    def _decode(self, body):
        """this turns a message body back to the original fields

        body -- string -- the body to be converted to a dict
        return -- dict -- the fields of the original message
        """
        serializer = self.interface.connection_config.options.get("serializer", "pickle")
        key = self.interface.connection_config.key
        if key:
            logger.debug("Decoding encrypted body")
            f = Fernet(key)
            ret = f.decrypt(ByteString(body))

        if serializer == "pickle":
            ret = base64.b64decode(body)
            ret = pickle.loads(ret)
        elif serializer == "json":
            ret = json.loads(body)
        else:
            raise InterfaceError("Unknown serializer {}".format(serializer))

        return ret


class Interface(object):
    """base class for interfaces to messaging"""

    connected = False
    """true if a connection has been established, false otherwise"""

    connection_config = None
    """a config.Connection() instance"""

    message_class = InterfaceMessage
    """the interface message class that is used to send/receive the actual messages,
    this is different than the message.Message classes, see .create_msg()"""

    def __init__(self, connection_config=None):
        self.connection_config = connection_config

    def create_message(self, name, fields=None, body=None, raw=None):
        """create an interface message that is used to send/receive to the backend
        interface, this message is used to keep the api similar across the different
        methods and backends"""
        interface_msg = self.message_class(name, interface=self, raw=raw)
        interface_msg.update(fields=fields, body=body)
        return interface_msg
    create_msg = create_message

    def _connect(self, connection_config): raise NotImplementedError()
    def connect(self, connection_config=None):
        """connect to the interface
>>>>>>> ee49edf8

    by default, when morp is imported, it will look for MORP_DSN, and MORP_DSN_N (where
    N is 1 through infinity) in the environment, if it finds them, it will assume they
    are dsn urls that morp understands and will configure connections with them. If you
    don't want this behavior (ie, you want to configure morp manually) then just make sure
    you don't have any environment variables with matching names

    The num checks (eg MORP_DSN_1, MORP_DSN_2) go in order, so you can't do MORP_DSN_1, MORP_DSN_3,
    because it will fail on _2 and move on, so make sure your num dsns are in order (eg, 1, 2, 3, ...)

    :param dsn_env_name: str, the environment variable name to find the DSN, this
        will aslo check for values of <dsn_env_name>_N where N is 1 -> N, so you
        can configure multiple DSNs in the environment and this will pick them all
        up
    :param connection_class: Connection, the class that will receive the dsn values
    :returns: generator<connection_class>
    """
    return dsnparse.parse_environs(dsn_env_name, parse_class=connection_class)


def configure_environ():
    """auto hook to configure the environment"""
    for c in find_environ():
        inter = c.interface
        set_interface(c.interface, c.name)


def configure(dsn, connection_class=DsnConnection):
    """
    configure an interface to be used to send messages to a backend

    you use this function to configure an Interface using a dsn, then you can get
    that interface using the get_interface() method

    :param dsn: string, a properly formatted morp dsn, see DsnConnection for how to format the dsn
    """
    #global interfaces
    c = dsnparse.parse(dsn, parse_class=connection_class)
    set_interface(c.interface, c.name)
<|MERGE_RESOLUTION|>--- conflicted
+++ resolved
@@ -46,155 +46,7 @@
 def find_environ(dsn_env_name='MORP_DSN', connection_class=DsnConnection):
     """Returns Connection instances found in the environment
 
-<<<<<<< HEAD
     configure interfaces based on environment variables
-=======
-    An instance of this class exposes these properties:
-        .fields -- contain what will be passed to the backend interface, but also 
-        ._count -- how many times this message has been received from the backend interface
-        ._created -- when this message was first sent
-    """
-    @property
-    def _id(self):
-        raise NotImplementedError()
-
-    @property
-    def body(self):
-        """Return the body of the current internal fields"""
-        d = self.depart()
-        return self._encode(d)
-
-    @body.setter
-    def body(self, b):
-        """this will take a body and convert it to fields"""
-        d = self._decode(b)
-        self.update(fields=d)
-
-    def __init__(self, name, interface, raw):
-        """
-        interface -- Interface -- the specific interface to send/receive messages
-        raw -- mixed -- the raw message the interface returned
-        """
-        self.name = name
-        self.fields = {} # the original fields you passed to the Interface send method
-        self.interface = interface
-        self.raw = raw
-        self.update()
-
-    def send(self):
-        return self.interface.send(self.name, self)
-
-    def ack(self):
-        return self.interface.ack(self.name, self)
-
-    def depart(self):
-        """whatever is returned from this method is serialized and placed in the body
-        of the message that is actually sent through the interface. This can return
-        anything since it is serialized but you will probably need to mess with 
-        populate() also since the default implementations expect dicts.
-
-        return -- mixed -- anything you want to send in the message in the form you
-            want to send it
-        """
-        return {
-            "fields": self.fields,
-            "_count": self._count + 1,
-            "_created": self._created if self._created else datetime.datetime.utcnow()
-        }
-
-    def populate(self, fields):
-        """when a message is read from the interface, the unserialized "fields" of
-        the returned body will pass through this message.
-
-        fields -- mixed -- the body, unserialized, read from the backend interface
-        """
-        if not fields: fields = {}
-        self.fields = fields.get("fields", fields)
-        self._count = fields.get("_count", 0)
-        self._created = fields.get("_created", None)
-
-    def update(self, fields=None, body=""):
-        """this is the public wrapper around populate(), usually, when you want to 
-        customize functionality you would override populate() and depart() and leave
-        this method alone"""
-        # we call this regardless to set defaults
-        self.populate(fields)
-
-        if body:
-            # this will override any fields (and defaults) that were set in populate
-            self.body = body
-
-    def _encode(self, fields):
-        """prepare a message to be sent over the backend
-
-        fields -- dict -- the fields to be converted to a string
-        return -- string -- the message all ready to be sent
-        """
-        ret = pickle.dumps(fields, pickle.HIGHEST_PROTOCOL)
-        key = self.interface.connection_config.key
-        if key:
-            logger.debug("Encrypting fields")
-            f = Fernet(key)
-            ret = String(f.encrypt(ByteString(ret)))
-
-        else:
-            ret = String(base64.b64encode(ret))
-
-        return ret
-
-    def _decode(self, body):
-        """this turns a message body back to the original fields
-
-        body -- string -- the body to be converted to a dict
-        return -- dict -- the fields of the original message
-        """
-        serializer = self.interface.connection_config.options.get("serializer", "pickle")
-        key = self.interface.connection_config.key
-        if key:
-            logger.debug("Decoding encrypted body")
-            f = Fernet(key)
-            ret = f.decrypt(ByteString(body))
-
-        if serializer == "pickle":
-            ret = base64.b64decode(body)
-            ret = pickle.loads(ret)
-        elif serializer == "json":
-            ret = json.loads(body)
-        else:
-            raise InterfaceError("Unknown serializer {}".format(serializer))
-
-        return ret
-
-
-class Interface(object):
-    """base class for interfaces to messaging"""
-
-    connected = False
-    """true if a connection has been established, false otherwise"""
-
-    connection_config = None
-    """a config.Connection() instance"""
-
-    message_class = InterfaceMessage
-    """the interface message class that is used to send/receive the actual messages,
-    this is different than the message.Message classes, see .create_msg()"""
-
-    def __init__(self, connection_config=None):
-        self.connection_config = connection_config
-
-    def create_message(self, name, fields=None, body=None, raw=None):
-        """create an interface message that is used to send/receive to the backend
-        interface, this message is used to keep the api similar across the different
-        methods and backends"""
-        interface_msg = self.message_class(name, interface=self, raw=raw)
-        interface_msg.update(fields=fields, body=body)
-        return interface_msg
-    create_msg = create_message
-
-    def _connect(self, connection_config): raise NotImplementedError()
-    def connect(self, connection_config=None):
-        """connect to the interface
->>>>>>> ee49edf8
 
     by default, when morp is imported, it will look for MORP_DSN, and MORP_DSN_N (where
     N is 1 through infinity) in the environment, if it finds them, it will assume they
