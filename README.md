--- conflicted
+++ resolved
@@ -1,6 +1,6 @@
 # Morp
 
-Send messages without really thinking about it.
+Send messages without really thinking about it. Can use dropfiles and [Amazon SQS](http://aws.amazon.com/sqs/).
 
 
 ## Installation
@@ -66,6 +66,16 @@
     sqs://${AWS_ACCESS_KEY_ID}:${AWS_SECRET_ACCESS_KEY}@?region=${AWS_DEFAULT_REGION}&read_lock=120
 
 
+### Serializers
+
+* `pickle` (default)
+* `json`
+
+```
+MORP_DSN="sqs://x:x@?serializer=json"
+```
+
+
 ## Encryption
 
 If you would like to encrypt all your messages, you can pass in a `key` argument to your dsn and Morp will take care of encrypting and decrypting the messages for you transparently.
@@ -74,18 +84,7 @@
 
     sqs://${AWS_ACCESS_KEY_ID}:${AWS_SECRET_ACCESS_KEY}@?key=jy4XWRuEsrH98RD2VeLG62uVLCPWpdUh
 
-<<<<<<< HEAD
 That's it, every message will now be encrypted on send and decrypted on receive. If you're using SQS you can also use [Amazon's key management service](https://github.com/Jaymon/morp/blob/master/docs/KMS.md) to handle the encryption for you.
-=======
-
-### Amazon KMS
-
-What if you want to use [Amazon's Key Management Service](https://aws.amazon.com/kms/)? Then just set the `KmsMasterKeyId` value on your dsn:
-
-    morp.interface.sqs.SQS://AWS_ID:AWS_KEY@?KmsMasterKeyId=alias/aws/sqs
-
-You can also use [your own key](https://docs.aws.amazon.com/kms/latest/developerguide/create-keys.html) by using the key ID, which would be a value like: `XXXXXXXX-XXXX-XXXX-XXXX-XXXXXXXXXXXXX` as the value for `KmsMasterKeyId`
->>>>>>> ee49edf8
 
 
 ## Environment configuration
@@ -124,54 +123,35 @@
 Now, you can have the Morp command line consumer read from that queue instead:
 
 ```
-<<<<<<< HEAD
 $ morp custom-queue-name
-=======
-$ morp --quiet="" custom-queue-name
 ```
 
 
-## Installation
-
-Use pip to install the latest stable version:
-
-    pip install morp
-
-To install the development version:
-
-    pip install -U "git+https://github.com/Jaymon/morp#egg=morp"
+## Development
 
 ### To work locally:
 
 ```
-git clone https://github.com/Jaymon/morp
-cd morp
+$ git clone https://github.com/Jaymon/morp
+$ cd morp
 ```
 
 Optional:
+
 ```
-python3 - venv .venv && source .venv/bin/activate
+$ python3 - venv .venv && source .venv/bin/activate
 ```
 
-Install package with pip `editable` mode
+Install dependencies with pip `editable` mode
+
 ```
-pip install -e .
+$ pip install -e .
 ```
 
----
+Set up a local sqs using [elasticmq](https://github.com/softwaremill/elasticmq).
 
-Set up a local sqs (optional):
-https://github.com/softwaremill/elasticmq
+And set the appropriate DSN:
 
 ```
-MORP_DSN="morp.interface.sqs.SQS://x:x@?region=elasticmq&boto_endpoint_url=http://localhost:9324"
+$ export MORP_DSN="sqs://x:x@?region=elasticmq&boto_endpoint_url=http://localhost:9324"
 ```
-
-### Serializers
-* `pickle` (default) [decode|encode]
-* `json` [decode only]
-
-```
-MORP_DSN="morp.interface.sqs.SQS://x:x@?serializer=json"
->>>>>>> ee49edf8
-```